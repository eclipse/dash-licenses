--- conflicted
+++ resolved
@@ -18,7 +18,7 @@
 import java.util.stream.Collectors;
 
 import javax.inject.Inject;
-import jakarta.json.JsonObject;
+
 import org.eclipse.dash.licenses.IContentData;
 import org.eclipse.dash.licenses.IContentId;
 import org.eclipse.dash.licenses.ILicenseDataProvider;
@@ -102,21 +102,8 @@
 					// FIXME Seems like overkill.
 					AtomicInteger counter = new AtomicInteger();
 
-<<<<<<< HEAD
-        JsonObject defJson = JsonUtils.readJson(new StringReader(response));
-        defJson.forEach((key, each) -> {
-						ClearlyDefinedContentData data = new ClearlyDefinedContentData(key, each.asJsonObject());
-						data.setStatus(isAccepted(data) ? Status.Approved : Status.Restricted);
-						consumer.accept(data);
-						counter.incrementAndGet();
-						logger.debug("ClearlyDefined {} score: {} {} {}", data.getId(), data.getScore(),
-								data.getLicense(), data.getStatus() == Status.Approved ? "approved" : "restricted");
-					});
-
-					logger.info("Found {} items.", counter.get());
-=======
 					try {
-						JsonUtils.readJson(new StringReader(response)).forEach((key, each) -> {
+						JsonUtils.readJson(new StringReader(response)).asJsonObject().forEach((key, each) -> {
 							ClearlyDefinedContentData data = new ClearlyDefinedContentData(key, each.asJsonObject());
 							data.setStatus(isAccepted(data) ? Status.Approved : Status.Restricted);
 							consumer.accept(data);
@@ -131,7 +118,6 @@
 						logger.debug(e.getMessage(), e);
 						throw new RuntimeException("Could not parse the response from ClearlyDefined.");
 					}
->>>>>>> ee698df0
 				});
 
 		if (code != 200)
@@ -140,7 +126,7 @@
 
 	/**
 	 * Answers whether or not this id is supported by ClearlyDefined.
-	 *
+	 * 
 	 * @param id
 	 * @return
 	 */
